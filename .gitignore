--- conflicted
+++ resolved
@@ -49,10 +49,7 @@
 /weights
 /export
 eval.sh
-<<<<<<< HEAD
-=======
 
 demo/performance.py
 train.sh
-benchmark.sh
->>>>>>> a3c13cfb
+benchmark.sh