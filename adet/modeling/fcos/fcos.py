import math
from typing import List, Dict
import torch
from torch import nn
from torch.nn import functional as F

from detectron2.layers import ShapeSpec, NaiveSyncBatchNorm
from detectron2.modeling.proposal_generator.build import PROPOSAL_GENERATOR_REGISTRY

from adet.layers import DFConv2d, NaiveGroupNorm
from adet.utils.comm import compute_locations
from .fcos_outputs import FCOSOutputs


__all__ = ["FCOS"]

INF = 100000000


class Scale(nn.Module):
    def __init__(self, init_value=1.0):
        super(Scale, self).__init__()
        self.scale = nn.Parameter(torch.FloatTensor([init_value]))

    def forward(self, input):
        return input * self.scale


class ModuleListDial(nn.ModuleList):
    def __init__(self, modules=None):
        super(ModuleListDial, self).__init__(modules)
        self.cur_position = 0

    def forward(self, x):
        result = self[self.cur_position](x)
        self.cur_position += 1
        if self.cur_position >= len(self):
            self.cur_position = 0
        return result


@PROPOSAL_GENERATOR_REGISTRY.register()
class FCOS(nn.Module):
    """
    Implement FCOS (https://arxiv.org/abs/1904.01355).
    """
    def __init__(self, cfg, input_shape: Dict[str, ShapeSpec]):
        super().__init__()
        self.in_features = cfg.MODEL.FCOS.IN_FEATURES
        self.fpn_strides = cfg.MODEL.FCOS.FPN_STRIDES
        self.yield_proposal = cfg.MODEL.FCOS.YIELD_PROPOSAL

        self.fcos_head = FCOSHead(cfg, [input_shape[f] for f in self.in_features])
        self.in_channels_to_top_module = self.fcos_head.in_channels_to_top_module

        self.fcos_outputs = FCOSOutputs(cfg)

        self.pixel_head_on = cfg.MODEL.PIXEL_HEAD.ENABLED
        if self.pixel_head_on:
            from .pixel_head import build_pixel_head
            self.pixel_head = build_pixel_head(cfg, input_shape)

    def forward_head(self, features, top_module=None):
        features = [features[f] for f in self.in_features]
        pred_class_logits, pred_deltas, pred_centerness, top_feats, bbox_towers = self.fcos_head(
            features, top_module, self.yield_proposal)
        return pred_class_logits, pred_deltas, pred_centerness, top_feats, bbox_towers

    def forward(self, images, features, gt_instances=None, top_module=None):
        """
        Arguments:
            images (list[Tensor] or ImageList): images to be processed
            targets (list[BoxList]): ground-truth boxes present in the image (optional)

        Returns:
            result (list[BoxList] or dict[Tensor]): the output from the model.
                During training, it returns a dict[Tensor] which contains the losses.
                During testing, it returns list[BoxList] contains additional fields
                like `scores`, `labels` and `mask` (for Mask R-CNN models).

        """
        features = [features[f] for f in self.in_features]
        locations = self.compute_locations(features)
        logits_pred, reg_pred, ctrness_pred, top_feats, bbox_towers = self.fcos_head(
            features, top_module, self.yield_proposal
        )

<<<<<<< HEAD
        results = {}
        if self.yield_proposal:
            results["features"] = {
                f: b for f, b in zip(self.in_features, bbox_towers)
            }

        if self.pixel_head_on:
            pixel_embeds_pred = self.pixel_head(features, locations)

=======
>>>>>>> 38c466cc
        if self.training:
            results, losses = self.fcos_outputs.losses(
                logits_pred, reg_pred, ctrness_pred,
                locations, gt_instances, top_feats
            )

            if self.yield_proposal:
                with torch.no_grad():
                    results["proposals"] = self.fcos_outputs.predict_proposals(
                        logits_pred, reg_pred, ctrness_pred,
                        locations, images.image_sizes, top_feats
                    )

            if self.pixel_head_on:
                num_loc = len(locations[0])
                loc_to_size_range = locations[0].new_tensor([-1, INF])[None].expand(num_loc, -1)
                training_targets = self.fcos_outputs.compute_targets_for_locations(
                    locations[0], gt_instances, loc_to_size_range, [num_loc]
                )
                losses.update(self.pixel_head.compute_losses(
                    pixel_embeds_pred, training_targets
                ))

            return results, losses
        else:
            results = self.fcos_outputs.predict_proposals(
                logits_pred, reg_pred, ctrness_pred,
                locations, images.image_sizes, top_feats
            )
            if self.pixel_head_on:
                results = self.pixel_head.assign_pixels_to_proposals(
                    results, locations[0], pixel_embeds_pred[0]
                )

            return results, {}

    def compute_locations(self, features):
        locations = []
        for level, feature in enumerate(features):
            h, w = feature.size()[-2:]
            locations_per_level = compute_locations(
                h, w, self.fpn_strides[level],
                feature.device
            )
            locations.append(locations_per_level)
        return locations


class FCOSHead(nn.Module):
    def __init__(self, cfg, input_shape: List[ShapeSpec]):
        """
        Arguments:
            in_channels (int): number of channels of the input feature
        """
        super().__init__()
        # TODO: Implement the sigmoid version first.
        self.num_classes = cfg.MODEL.FCOS.NUM_CLASSES
        self.fpn_strides = cfg.MODEL.FCOS.FPN_STRIDES
        head_configs = {"cls": (cfg.MODEL.FCOS.NUM_CLS_CONVS,
                                cfg.MODEL.FCOS.USE_DEFORMABLE),
                        "bbox": (cfg.MODEL.FCOS.NUM_BOX_CONVS,
                                 cfg.MODEL.FCOS.USE_DEFORMABLE),
                        "share": (cfg.MODEL.FCOS.NUM_SHARE_CONVS,
                                  False)}
        norm = None if cfg.MODEL.FCOS.NORM == "none" else cfg.MODEL.FCOS.NORM
        self.num_levels = len(input_shape)

        in_channels = [s.channels for s in input_shape]
        assert len(set(in_channels)) == 1, "Each level must have the same channel!"
        in_channels = in_channels[0]

        self.in_channels_to_top_module = in_channels

        for head in head_configs:
            tower = []
            num_convs, use_deformable = head_configs[head]
            for i in range(num_convs):
                if use_deformable and i == num_convs - 1:
                    conv_func = DFConv2d
                else:
                    conv_func = nn.Conv2d
                tower.append(conv_func(
                    in_channels, in_channels,
                    kernel_size=3, stride=1,
                    padding=1, bias=True
                ))
                if norm == "GN":
                    tower.append(nn.GroupNorm(32, in_channels))
                elif norm == "NaiveGN":
                    tower.append(NaiveGroupNorm(32, in_channels))
                elif norm == "BN":
                    tower.append(ModuleListDial([
                        nn.BatchNorm2d(in_channels) for _ in range(self.num_levels)
                    ]))
                elif norm == "SyncBN":
                    tower.append(ModuleListDial([
                        NaiveSyncBatchNorm(in_channels) for _ in range(self.num_levels)
                    ]))
                tower.append(nn.ReLU())
            self.add_module('{}_tower'.format(head),
                            nn.Sequential(*tower))

        self.cls_logits = nn.Conv2d(
            in_channels, self.num_classes,
            kernel_size=3, stride=1,
            padding=1
        )
        self.bbox_pred = nn.Conv2d(
            in_channels, 4, kernel_size=3,
            stride=1, padding=1
        )
        self.ctrness = nn.Conv2d(
            in_channels, 1, kernel_size=3,
            stride=1, padding=1
        )

        if cfg.MODEL.FCOS.USE_SCALE:
            self.scales = nn.ModuleList([Scale(init_value=1.0) for _ in range(self.num_levels)])
        else:
            self.scales = None

        for modules in [
            self.cls_tower, self.bbox_tower,
            self.share_tower, self.cls_logits,
            self.bbox_pred, self.ctrness
        ]:
            for l in modules.modules():
                if isinstance(l, nn.Conv2d):
                    torch.nn.init.normal_(l.weight, std=0.01)
                    torch.nn.init.constant_(l.bias, 0)

        # initialize the bias for focal loss
        prior_prob = cfg.MODEL.FCOS.PRIOR_PROB
        bias_value = -math.log((1 - prior_prob) / prior_prob)
        torch.nn.init.constant_(self.cls_logits.bias, bias_value)

    def forward(self, x, top_module=None, yield_bbox_towers=False):
        logits = []
        bbox_reg = []
        ctrness = []
        top_feats = []
        bbox_towers = []
        for l, feature in enumerate(x):
            feature = self.share_tower(feature)
            cls_tower = self.cls_tower(feature)
            bbox_tower = self.bbox_tower(feature)
            if yield_bbox_towers:
                bbox_towers.append(bbox_tower)

            logits.append(self.cls_logits(cls_tower))
            ctrness.append(self.ctrness(bbox_tower))
            reg = self.bbox_pred(bbox_tower)
            if self.scales is not None:
                reg = self.scales[l](reg)
            # Note that we use relu, as in the improved FCOS, instead of exp.
            bbox_reg.append(F.relu(reg))
            if top_module is not None:
                top_feats.append(top_module(bbox_tower))
        return logits, bbox_reg, ctrness, top_feats, bbox_towers<|MERGE_RESOLUTION|>--- conflicted
+++ resolved
@@ -85,18 +85,9 @@
             features, top_module, self.yield_proposal
         )
 
-<<<<<<< HEAD
-        results = {}
-        if self.yield_proposal:
-            results["features"] = {
-                f: b for f, b in zip(self.in_features, bbox_towers)
-            }
-
         if self.pixel_head_on:
             pixel_embeds_pred = self.pixel_head(features, locations)
 
-=======
->>>>>>> 38c466cc
         if self.training:
             results, losses = self.fcos_outputs.losses(
                 logits_pred, reg_pred, ctrness_pred,
